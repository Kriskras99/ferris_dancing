//! # Import
//! The main code for importing games and songs
use std::path::{Path, PathBuf};

use anyhow::{anyhow, Error};
use clap::Args;
use dotstar_toolkit_utils::bytes::read::BinaryDeserialize;
use dotstar_toolkit_utils::testing::test;
use dotstar_toolkit_utils::vfs::{native::NativeFs, VirtualFileSystem};
use ubiart_toolkit::alias8::Alias8;
use ubiart_toolkit::utils::UniqueGameId;
use ubiart_toolkit::{
    cooked,
    secure_fat::vfs::SfatFilesystem,
    utils::{Game, Platform},
};

use crate::{
    types::{DirectoryTree, ImportState},
    utils::cook_path,
};

mod gameconfig;
mod localisation;
mod song;

/// Import <game_path> into mod at <mod_path>
#[derive(Args, Clone)]
pub struct Import {
    /// Path of the game to import (either secure_fat.gf or raw extracted game)
    game_path: PathBuf,
    /// Mod directory
    mod_path: PathBuf,
    /// Ignore mistakes in the file format (useful for modded files)
    #[arg(long, default_value_t = false)]
    lax: bool,
    /// Only import the songs
    #[arg(long, default_value_t = false)]
    songs: bool,
    /// Overwrite game
    #[arg(long)]
    game: Option<Game>,
    /// Overwrite platform
    #[arg(long)]
    platform: Option<Platform>,
}

/// Wrapper around [`import`]
pub fn main(cli: &Import) -> Result<(), Error> {
    import(
        &cli.game_path,
        &cli.mod_path,
        cli.lax,
        cli.songs,
        cli.game,
        cli.platform,
    )
}

/// Import a game at `game_path` into the mod at `dir_root`
pub fn import(
    game_path: &Path,
    dir_root: &Path,
    lax: bool,
    songs_only: bool,
    game: Option<Game>,
    platform: Option<Platform>,
) -> Result<(), Error> {
    // Check the directory structure
    let dir_tree = DirectoryTree::new(dir_root);
    if !dir_tree.exists() {
        return Err(anyhow!(
            "Mod directory does not exist or is missing vital subdirectories!"
        ));
    }

    if game_path.ends_with("secure_fat.gf") {
        // Init the native filesystem and load the securefat as a virtual filesystem
        let native_vfs = NativeFs::new(
            game_path
                .parent()
                .ok_or_else(|| anyhow!("No parent directory for secure_fat.gf!"))?,
        )?;
        let sfat_vfs = SfatFilesystem::new(&native_vfs, &PathBuf::from("secure_fat.gf"))?;

        // TODO: Check engine version and warn user they're missing an update

        // Make game and platform easily accessible
        let platform = platform.unwrap_or_else(|| sfat_vfs.game_platform().platform);
        let game = game.unwrap_or_else(|| sfat_vfs.game_platform().game);

        // Import songs and other content from the game
        import_vfs(&sfat_vfs, dir_root, game, platform, lax, songs_only)?;
    } else if game_path.is_dir() {
<<<<<<< HEAD
        let native_vfs = Native::new(game_path)?;
=======
        let native_vfs = NativeFs::new(game_path)?;
>>>>>>> 9d1fa380

        let game = if let Some(game) = game {
            game
        } else {
            println!("No game specified, assuming {}", Game::JustDance2022);
            Game::JustDance2022
        };

        let platform = if let Some(platform) = platform {
            platform
        } else {
            println!("No platform specified, assuming {}", Platform::Nx);
            Platform::Nx
        };

<<<<<<< HEAD
        import_vfs(
            &native_vfs,
            dir_root,
            game,
            platform,
            lax,
            songs_only,
        )?;
=======
        import_vfs(&native_vfs, dir_root, game, platform, lax, songs_only)?;
>>>>>>> 9d1fa380
    } else {
        return Err(anyhow!("Cannot import {game_path:?}! Input not recognized, currently only secure_fat.gf and raw import are supported!"));
    }

    Ok(())
}

/// Import a game represented as a virtual filesystem
pub fn import_vfs(
    vfs: &dyn VirtualFileSystem,
    dir_root: &Path,
    game: Game,
    platform: Platform,
    lax: bool,
    songs_only: bool,
) -> Result<(), Error> {
    println!("Importing {game} for {platform}");

    // Make sure the directory tree is intact
    let dirs = DirectoryTree::new(dir_root);
    test(&dirs.exists(), &true)?;

    // Load localisations
    let locale_id_map = localisation::import(vfs, &dirs)?;

    // Load alias8, which contains the locations of important files
    let alias8_file = vfs.open(String::from("enginedata/common.alias8").as_ref())?;
    let aliases = Alias8::deserialize(&alias8_file)?;

    // Collect common required items in a convenient place
    let is = ImportState {
        vfs,
        dirs,
        game,
        platform,
        unique_game_id: UniqueGameId {
            game,
            platform,
            id: 0,
        },
        locale_id_map,
        aliases,
        lax,
    };

    if songs_only {
        // Get the gameconfig path
        let gameconfig_path = cook_path(
            &is.aliases
                .get_path_for_alias("gameconfig")
                .ok_or_else(|| anyhow!("common.alias8 does not contain gameconfig path!"))?,
            is.platform,
        )?;
        let gameconfig_file = is.vfs.open(gameconfig_path.as_ref())?;

        let songdb_scene = match game {
            Game::JustDance2017 => {
                let parsed_json =
                    cooked::json::parse_v17(&gameconfig_file, true)?.game_manager_config()?;
                parsed_json.songdb_scene.into_owned()
            }
            Game::JustDance2018 => {
                let parsed_json =
                    cooked::json::parse_v18(&gameconfig_file, true)?.game_manager_config()?;
                parsed_json.songdb_scene.into_owned()
            }
            Game::JustDance2019 => {
                let parsed_json =
                    cooked::json::parse_v19(&gameconfig_file, true)?.game_manager_config()?;
                parsed_json.songdb_scene.into_owned()
            }
            Game::JustDance2020 => {
                let parsed_json =
                    cooked::json::parse_v20(&gameconfig_file, true)?.game_manager_config()?;
                parsed_json.songdb_scene.into_owned()
            }
            Game::JustDanceChina => {
                let parsed_json =
                    cooked::json::parse_v20c(&gameconfig_file, true)?.game_manager_config()?;
                parsed_json.songdb_scene.into_owned()
            }
            Game::JustDance2021 => {
                let parsed_json =
                    cooked::json::parse_v21(&gameconfig_file, true)?.game_manager_config()?;
                parsed_json.songdb_scene.into_owned()
            }
            Game::JustDance2022 => {
                let parsed_json =
                    cooked::json::parse_v22(&gameconfig_file, true)?.game_manager_config()?;
                parsed_json.songdb_scene.into_owned()
            }
            _ => {
                println!("Unknown game, trying JustDance2022");
                let parsed_json =
                    cooked::json::parse_v22(&gameconfig_file, true)?.game_manager_config()?;
                parsed_json.songdb_scene.into_owned()
            }
        };

        // Import only songs
        gameconfig::songdb::import(&is, &songdb_scene)?;
    } else {
        // Import gameconfig (& songs)
        gameconfig::import(&is)?;
    };
    Ok(())
}<|MERGE_RESOLUTION|>--- conflicted
+++ resolved
@@ -92,11 +92,7 @@
         // Import songs and other content from the game
         import_vfs(&sfat_vfs, dir_root, game, platform, lax, songs_only)?;
     } else if game_path.is_dir() {
-<<<<<<< HEAD
-        let native_vfs = Native::new(game_path)?;
-=======
         let native_vfs = NativeFs::new(game_path)?;
->>>>>>> 9d1fa380
 
         let game = if let Some(game) = game {
             game
@@ -112,18 +108,7 @@
             Platform::Nx
         };
 
-<<<<<<< HEAD
-        import_vfs(
-            &native_vfs,
-            dir_root,
-            game,
-            platform,
-            lax,
-            songs_only,
-        )?;
-=======
         import_vfs(&native_vfs, dir_root, game, platform, lax, songs_only)?;
->>>>>>> 9d1fa380
     } else {
         return Err(anyhow!("Cannot import {game_path:?}! Input not recognized, currently only secure_fat.gf and raw import are supported!"));
     }
