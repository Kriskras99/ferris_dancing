[package]
name = "dotstar_toolkit_utils"
version = "0.1.0"
edition = "2021"
license = "MIT OR Apache-2.0"
readme = "README.md"
repository = "https://github.com/kriskras99/ferris_dancing"
description = "Utility functions and VFS implementation useful for parsers"
keywords = ["vfs", "utilities"]
categories = ["filesystem", "parsing"]
<<<<<<< HEAD
rust-version = "1.74.0"
=======
>>>>>>> 9d1fa380

# See more keys and their definitions at https://doc.rust-lang.org/cargo/reference/manifest.html

[dependencies]
byteorder = { version = "1.5.0", features = ["std"], default-features = false }
memmap2 = { version = "0.9.4", features = ["stable_deref_trait"], default-features = false }
positioned-io = { version ="0.3.3", features = [], default-features = false }
stable_deref_trait = { version = "1.2.0", features = ["std"], default-features = false }
thiserror = { version = "1.0.58", features = [], default-features = false }
ux = { version = "0.1.5", features = ["std"], default-features = false }
yoke = { version = "0.7.3", features = ["derive"] }<|MERGE_RESOLUTION|>--- conflicted
+++ resolved
@@ -8,10 +8,6 @@
 description = "Utility functions and VFS implementation useful for parsers"
 keywords = ["vfs", "utilities"]
 categories = ["filesystem", "parsing"]
-<<<<<<< HEAD
-rust-version = "1.74.0"
-=======
->>>>>>> 9d1fa380
 
 # See more keys and their definitions at https://doc.rust-lang.org/cargo/reference/manifest.html
 
