--- conflicted
+++ resolved
@@ -27,11 +27,7 @@
 serde_with = { version = "3.7.0", features = ["std", "macros"], default-features = false }
 stable_deref_trait = { version = "1.2.0", features = ["std"], default-features = false}
 texpresso = { version = "2.0.1", features = [], default-features = false}
-<<<<<<< HEAD
-thiserror = "1.0.58"
-=======
 thiserror = { version = "1.0.58", features = [], default-features = false}
->>>>>>> 9d1fa380
 yoke = { version = "0.7.3", features = ["alloc", "derive"], default-features = false}
 zopfli = { version = "0.8.0", optional = true, default-features = false, features = ["zlib"]}
 
