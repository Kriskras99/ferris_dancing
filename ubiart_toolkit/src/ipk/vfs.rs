--- conflicted
+++ resolved
@@ -134,10 +134,6 @@
     }
 
     fn exists(&self, path: &Path) -> bool {
-<<<<<<< HEAD
-        self.ipk.get().files.contains_key(&path_id(path))
-=======
         self.bundle.get().files.contains_key(&path_id(path))
->>>>>>> 9d1fa380
     }
 }